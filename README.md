--- conflicted
+++ resolved
@@ -1,4 +1,3 @@
-<<<<<<< HEAD
 # VibeVideo - Video Glitch Effect Processor
 
 A powerful video glitch effect processor with plugin support, built with Python and OpenCV.
@@ -101,6 +100,10 @@
         return frame
 ```
 
+## Documentation
+
+For detailed information about creating plugins, see the [Plugin Development Guide](PLUGIN_GUIDE.md).
+
 ## Performance Optimizations
 
 - Multi-threaded video processing
@@ -265,155 +268,3 @@
 …
 …
 
-
-=======
-# VibeVideo
-A vibe-coded plugin-based video glitch player.
-
-#Me
-Would like to use python to create a video glitch player that uses different techniques to distort the playback of an mp4 by manipulating the ways that the file is read. What I'd like from you is information about the parameters that can be manipulated to get interesting images from a video file, like chunking, displaying with an incorrect codec, etc.
-
-#Claude
-Video Glitch Techniques in Python
-I'd be happy to help you create a Python-based video glitch player! Manipulating how video files are read and displayed can create fascinating visual artifacts. Here are several approaches you can take:
-File Structure Manipulation
-
-Chunk Manipulation: You can read the video file in chunks and modify how those chunks are processed:
-
-Skip chunks randomly
-Repeat chunks
-Reverse chunk order
-Swap chunks from different parts of the file
-
-
-Header Corruption: Carefully modifying headers while preserving enough structure for the file to remain readable
-Codec Confusion: Force a video to be interpreted with an incorrect codec
-
-Byte-level Manipulation
-
-Byte Shifting: Shift bytes by a certain amount
-Datamoshing: Remove I-frames, forcing P-frames to reference incorrect data
-Bit Manipulation: Flip specific bits in the video data
-
-Visual Processing Techniques
-
-Frame Blending: Blend frames together at various opacities
-Channel Shifting: Offset RGB channels spatially or temporally
-Mosaic/Pixel Sorting: Rearrange pixels based on various algorithms
-
-Here's a basic example of a Python script that could implement some of these techniques:
-…
-…
-Advanced Techniques
-For more sophisticated glitches, you could try:
-
-Raw Byte Manipulation: Read the file as binary and strategically corrupt it
-Frame Interleaving: Mix frames from multiple videos
-Compression Artifact Enhancement: Re-encode with extreme compression settings
-Audio-driven Glitches: Use audio amplitude to drive visual glitch parameters
-
-Would you like me to expand on any of these techniques or provide a more comprehensive implementation for a specific effect?
-
-
-#Me
-I'd like to implement as many of these processes as possible. But I want to do it in an extendable way so that I can start with just a couple of them and add more as I learn how to make them. How can I structure the app to be able to add new menu items to implement these techniques?  Do I need to structure the app to be more of a platform? Should I think in terms of plugins? Maybe a node based architecture? What would make sense?
-
-#Claude
-Building an Extendable Video Glitch Framework
-An extendable architecture makes perfect sense for this project. You'll want to start with a few core glitch techniques while making it easy to add more later. Let's design a framework that supports this growth pattern.
-Architecture Options
-I recommend a plugin-based architecture with a simple core system. This gives you several advantages:
-
-Modular design - Add new glitch effects without modifying core code
-Composability - Chain multiple effects together
-Configuration flexibility - Adjust parameters easily
-UI integration - Automatically generate UI controls for new effects
-…
-…
-
-Now, let's create a simple demonstration plugin to show how easily you can extend this framework:
-…
-…
-
-Now, let's create another plugin that implements some lower-level file structure manipulation:
-…
-…
-Implementing the Full Framework
-Let's discuss how to structure this application for maximum extensibility and future growth:
-Architecture Benefits
-The plugin-based architecture I've outlined provides several advantages:
-
-Separation of Concerns
-
-Core system handles video loading, UI, and effect management
-Each effect is self-contained and responsible only for its transformation
-
-
-Extensibility
-
-Add new effects by simply creating new plugin files
-No need to modify core code when adding effects
-Effects can be discovered dynamically at runtime
-
-
-Configurability
-
-Each effect declares its parameters with ranges and defaults
-UI can be automatically generated based on effect metadata
-Effects can be chained and reordered through the UI
-
-
-
-How to Extend the Framework
-To add a new glitch effect:
-
-Create a new Python file in the plugins directory
-Define a class that inherits from GlitchEffect
-Set class attributes for name, description, and parameters
-Implement the process_frame method with your effect's logic
-
-The plugin system will automatically discover and register your effect at startup.
-Different Types of Effects
-You can implement various levels of effects:
-
-Frame-level effects - Manipulate individual frames (like the examples)
-File-level effects - Process the raw binary data of video files
-Temporal effects - Work across multiple frames with state
-Mixed-media effects - Combine video with other inputs (like audio)
-
-Beyond the Basic Framework
-For more advanced features:
-
-Presets and Chains
-
-Save and load combinations of effects
-Share presets between users
-
-
-Real-time Processing
-
-Optimize for live video streams
-Apply effects to webcam input
-
-
-Hardware Acceleration
-
-Add GPU support for faster processing
-Implement with CUDA or OpenCL
-
-
-Custom Render Pipelines
-
-Create specialized renderers for specific effect types
-Handle different output formats
-
-
-
-This architecture gives you the flexibility to start simple and grow the application organically as you develop more sophisticated glitch techniques.
-
-…
-…
-
-
-
->>>>>>> 67c01599
